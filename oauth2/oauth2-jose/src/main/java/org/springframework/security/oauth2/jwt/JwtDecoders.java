/*
 * Copyright 2002-2023 the original author or authors.
 *
 * Licensed under the Apache License, Version 2.0 (the "License");
 * you may not use this file except in compliance with the License.
 * You may obtain a copy of the License at
 *
 *      https://www.apache.org/licenses/LICENSE-2.0
 *
 * Unless required by applicable law or agreed to in writing, software
 * distributed under the License is distributed on an "AS IS" BASIS,
 * WITHOUT WARRANTIES OR CONDITIONS OF ANY KIND, either express or implied.
 * See the License for the specific language governing permissions and
 * limitations under the License.
 */

package org.springframework.security.oauth2.jwt;

import java.util.Map;

import org.springframework.security.oauth2.core.OAuth2TokenValidator;
import org.springframework.util.Assert;

/**
 * Allows creating a {@link JwtDecoder} from an <a href=
 * "https://openid.net/specs/openid-connect-discovery-1_0.html#ProviderConfig">OpenID
 * Provider Configuration</a> or
 * <a href="https://tools.ietf.org/html/rfc8414#section-3.1">Authorization Server Metadata
 * Request</a> based on provided issuer and method invoked.
 *
 * @author Josh Cummings
 * @author Rafiullah Hamedy
 * @since 5.1
 */
public final class JwtDecoders {

	private JwtDecoders() {
	}

	/**
	 * Creates a {@link JwtDecoder} using the provided <a href=
	 * "https://openid.net/specs/openid-connect-core-1_0.html#IssuerIdentifier">Issuer</a>
	 * by making an <a href=
	 * "https://openid.net/specs/openid-connect-discovery-1_0.html#ProviderConfigurationRequest">OpenID
	 * Provider Configuration Request</a> and using the values in the <a href=
	 * "https://openid.net/specs/openid-connect-discovery-1_0.html#ProviderConfigurationResponse">OpenID
	 * Provider Configuration Response</a> to initialize the {@link JwtDecoder}.
	 * @param oidcIssuerLocation the <a href=
	 * "https://openid.net/specs/openid-connect-core-1_0.html#IssuerIdentifier">Issuer</a>
	 * @return a {@link JwtDecoder} that was initialized by the OpenID Provider
	 * Configuration.
	 */
	@SuppressWarnings("unchecked")
	public static <T extends JwtDecoder> T fromOidcIssuerLocation(String oidcIssuerLocation) {
		Assert.hasText(oidcIssuerLocation, "oidcIssuerLocation cannot be empty");
		Map<String, Object> configuration = JwtDecoderProviderConfigurationUtils
			.getConfigurationForOidcIssuerLocation(oidcIssuerLocation);
		return (T) withProviderConfiguration(configuration, oidcIssuerLocation);
	}

	/**
	 * Creates a {@link JwtDecoder} using the provided <a href=
	 * "https://openid.net/specs/openid-connect-core-1_0.html#IssuerIdentifier">Issuer</a>
	 * by querying three different discovery endpoints serially, using the values in the
	 * first successful response to initialize. If an endpoint returns anything other than
	 * a 200 or a 4xx, the method will exit without attempting subsequent endpoints.
	 *
	 * The three endpoints are computed as follows, given that the {@code issuer} is
	 * composed of a {@code host} and a {@code path}:
	 *
	 * <ol>
	 * <li>{@code host/.well-known/openid-configuration/path}, as defined in
	 * <a href="https://tools.ietf.org/html/rfc8414#section-5">RFC 8414's Compatibility
	 * Notes</a>.</li>
	 * <li>{@code issuer/.well-known/openid-configuration}, as defined in <a href=
	 * "https://openid.net/specs/openid-connect-discovery-1_0.html#ProviderConfigurationRequest">
	 * OpenID Provider Configuration</a>.</li>
	 * <li>{@code host/.well-known/oauth-authorization-server/path}, as defined in
	 * <a href="https://tools.ietf.org/html/rfc8414#section-3.1">Authorization Server
	 * Metadata Request</a>.</li>
	 * </ol>
	 *
	 * Note that the second endpoint is the equivalent of calling
	 * {@link JwtDecoders#fromOidcIssuerLocation(String)}
	 * @param issuer the <a href=
	 * "https://openid.net/specs/openid-connect-core-1_0.html#IssuerIdentifier">Issuer</a>
	 * @return a {@link JwtDecoder} that was initialized by one of the described endpoints
	 */
	@SuppressWarnings("unchecked")
	public static <T extends JwtDecoder> T fromIssuerLocation(String issuer) {
		Assert.hasText(issuer, "issuer cannot be empty");
<<<<<<< HEAD
		NimbusJwtDecoder jwtDecoder = NimbusJwtDecoder.withIssuerLocation(issuer).build();
		OAuth2TokenValidator<Jwt> jwtValidator = JwtValidators.createDefaultWithIssuer(issuer);
		jwtDecoder.setJwtValidator(jwtValidator);
		return (T) jwtDecoder;
=======
		Map<String, Object> configuration = JwtDecoderProviderConfigurationUtils
			.getConfigurationForIssuerLocation(issuer);
		return (T) withProviderConfiguration(configuration, issuer);
>>>>>>> 92c82191
	}

	/**
	 * Validate provided issuer and build {@link JwtDecoder} from <a href=
	 * "https://openid.net/specs/openid-connect-discovery-1_0.html#ProviderConfigurationResponse">OpenID
	 * Provider Configuration Response</a> and
	 * <a href="https://tools.ietf.org/html/rfc8414#section-3.2">Authorization Server
	 * Metadata Response</a>.
	 * @param configuration the configuration values
	 * @param issuer the <a href=
	 * "https://openid.net/specs/openid-connect-core-1_0.html#IssuerIdentifier">Issuer</a>
	 * @return {@link JwtDecoder}
	 */
	private static JwtDecoder withProviderConfiguration(Map<String, Object> configuration, String issuer) {
		JwtDecoderProviderConfigurationUtils.validateIssuer(configuration, issuer);
		OAuth2TokenValidator<Jwt> jwtValidator = JwtValidators.createDefaultWithIssuer(issuer);
		String jwkSetUri = configuration.get("jwks_uri").toString();
		NimbusJwtDecoder jwtDecoder = NimbusJwtDecoder.withJwkSetUri(jwkSetUri)
			.jwtProcessorCustomizer(JwtDecoderProviderConfigurationUtils::addJWSAlgorithms)
			.build();
		jwtDecoder.setJwtValidator(jwtValidator);
		return jwtDecoder;
	}

}<|MERGE_RESOLUTION|>--- conflicted
+++ resolved
@@ -89,16 +89,10 @@
 	@SuppressWarnings("unchecked")
 	public static <T extends JwtDecoder> T fromIssuerLocation(String issuer) {
 		Assert.hasText(issuer, "issuer cannot be empty");
-<<<<<<< HEAD
 		NimbusJwtDecoder jwtDecoder = NimbusJwtDecoder.withIssuerLocation(issuer).build();
 		OAuth2TokenValidator<Jwt> jwtValidator = JwtValidators.createDefaultWithIssuer(issuer);
 		jwtDecoder.setJwtValidator(jwtValidator);
 		return (T) jwtDecoder;
-=======
-		Map<String, Object> configuration = JwtDecoderProviderConfigurationUtils
-			.getConfigurationForIssuerLocation(issuer);
-		return (T) withProviderConfiguration(configuration, issuer);
->>>>>>> 92c82191
 	}
 
 	/**
