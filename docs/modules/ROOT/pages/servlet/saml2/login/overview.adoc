--- conflicted
+++ resolved
@@ -80,7 +80,6 @@
 
 In a Spring Boot application, to specify an identity provider's metadata, create configuration similar to the following:
 
-====
 [source,yml]
 ----
 spring:
@@ -96,7 +95,6 @@
               singlesignon.url: https://idp.example.com/issuer/sso
               singlesignon.sign-request: false
 ----
-====
 
 where:
 
@@ -117,14 +115,12 @@
 
 As configured <<saml2-specifying-identity-provider-metadata,earlier>>, the application processes any `+POST /login/saml2/sso/{registrationId}+` request containing a `SAMLResponse` parameter:
 
-====
 [source,http]
 ----
 POST /login/saml2/sso/adfs HTTP/1.1
 
 SAMLResponse=PD94bWwgdmVyc2lvbj0iMS4wIiBlbmNvZGluZ...
 ----
-====
 
 There are two ways to induce your asserting party to generate a `SAMLResponse`:
 
@@ -500,12 +496,8 @@
 ====
 
 
-<<<<<<< HEAD
+[[servlet-saml2login-relyingpartyregistrationrepository-dsl]]
 Alternatively, you can directly wire up the repository by using the DSL, which also overrides the auto-configured `SecurityFilterChain`:
-=======
-[[servlet-saml2login-relyingpartyregistrationrepository-dsl]]
-Alternatively, you can directly wire up the repository using the DSL, which will also override the auto-configured `SecurityFilterChain`:
->>>>>>> 7da99acc
 
 .Custom Relying Party Registration DSL
 [tabs]
@@ -800,7 +792,6 @@
 
 First, in YAML this can be alleviated with references:
 
-====
 [source,yaml]
 ----
 spring:
@@ -818,7 +809,6 @@
           identityprovider:
             entity-id: ...
 ----
-====
 
 Second, in a database, you need not replicate the model of `RelyingPartyRegistration`.
 
