[[servlet-authorization-authorizationfilter]]
= Authorize HttpServletRequests with AuthorizationFilter
:figures: servlet/authorization

This section builds on xref:servlet/architecture.adoc#servlet-architecture[Servlet Architecture and Implementation] by digging deeper into how xref:servlet/authorization/index.adoc#servlet-authorization[authorization] works within Servlet-based applications.

[NOTE]
`AuthorizationFilter` supersedes xref:servlet/authorization/authorize-requests.adoc#servlet-authorization-filtersecurityinterceptor[`FilterSecurityInterceptor`].
To remain backward compatible, `FilterSecurityInterceptor` remains the default.
This section discusses how `AuthorizationFilter` works and how to override the default configuration.

The {security-api-url}org/springframework/security/web/access/intercept/AuthorizationFilter.html[`AuthorizationFilter`] provides xref:servlet/authorization/index.adoc#servlet-authorization[authorization] for ``HttpServletRequest``s.
It is inserted into the xref:servlet/architecture.adoc#servlet-filterchainproxy[FilterChainProxy] as one of the xref:servlet/architecture.adoc#servlet-security-filters[Security Filters].

You can override the default when you declare a `SecurityFilterChain`.
Instead of using xref:servlet/authorization/authorize-http-requests.adoc#servlet-authorize-requests-defaults[`authorizeRequests`], use `authorizeHttpRequests`, like so:

.Use authorizeHttpRequests
[tabs]
======
Java::
+
[source,java,role="primary"]
----
@Bean
SecurityFilterChain web(HttpSecurity http) throws AuthenticationException {
    http
        .authorizeHttpRequests((authorize) -> authorize
            .anyRequest().authenticated();
        )
        // ...

    return http.build();
}
----
======

This improves on `authorizeRequests` in a number of ways:

1. Uses the simplified `AuthorizationManager` API instead of metadata sources, config attributes, decision managers, and voters.
This simplifies reuse and customization.
2. Delays `Authentication` lookup.
Instead of the authentication needing to be looked up for every request, it will only look it up in requests where an authorization decision requires authentication.
3. Bean-based configuration support.

When `authorizeHttpRequests` is used instead of `authorizeRequests`, then {security-api-url}org/springframework/security/web/access/intercept/AuthorizationFilter.html[`AuthorizationFilter`] is used instead of xref:servlet/authorization/authorize-requests.adoc#servlet-authorization-filtersecurityinterceptor[`FilterSecurityInterceptor`].

.Authorize HttpServletRequest
image::{figures}/authorizationfilter.png[]

* image:{icondir}/number_1.png[] First, the `AuthorizationFilter` obtains an  xref:servlet/authentication/architecture.adoc#servlet-authentication-authentication[Authentication] from the xref:servlet/authentication/architecture.adoc#servlet-authentication-securitycontextholder[SecurityContextHolder].
It wraps this in an `Supplier` in order to delay lookup.
* image:{icondir}/number_2.png[] Second, it passes the `Supplier<Authentication>` and the `HttpServletRequest` to the xref:servlet/architecture.adoc#authz-authorization-manager[`AuthorizationManager`].
** image:{icondir}/number_3.png[] If authorization is denied, an `AccessDeniedException` is thrown.
In this case the xref:servlet/architecture.adoc#servlet-exceptiontranslationfilter[`ExceptionTranslationFilter`] handles the `AccessDeniedException`.
** image:{icondir}/number_4.png[] If access is granted, `AuthorizationFilter` continues with the xref:servlet/architecture.adoc#servlet-filters-review[FilterChain] which allows the application to process normally.

We can configure Spring Security to have different rules by adding more rules in order of precedence.

.Authorize Requests
[tabs]
======
Java::
+
[source,java,role="primary"]
----
@Bean
SecurityFilterChain web(HttpSecurity http) throws Exception {
	http
		// ...
		.authorizeHttpRequests(authorize -> authorize                                  // <1>
			.requestMatchers("/resources/**", "/signup", "/about").permitAll()         // <2>
			.requestMatchers("/admin/**").hasRole("ADMIN")                             // <3>
			.requestMatchers("/db/**").access(new WebExpressionAuthorizationManager("hasRole('ADMIN') and hasRole('DBA')"))   // <4>
			// .requestMatchers("/db/**").access(AuthorizationManagers.allOf(AuthorityAuthorizationManager.hasRole("ADMIN"), AuthorityAuthorizationManager.hasRole("DBA")))   // <5>
			.anyRequest().denyAll()                                                // <6>
		);

	return http.build();
}
----
======
<1> There are multiple authorization rules specified.
Each rule is considered in the order they were declared.
<2> We specified multiple URL patterns that any user can access.
Specifically, any user can access a request if the URL starts with "/resources/", equals "/signup", or equals "/about".
<3> Any URL that starts with "/admin/" will be restricted to users who have the role "ROLE_ADMIN".
You will notice that since we are invoking the `hasRole` method we do not need to specify the "ROLE_" prefix.
<4> Any URL that starts with "/db/" requires the user to have both "ROLE_ADMIN" and "ROLE_DBA".
You will notice that since we are using the `hasRole` expression we do not need to specify the "ROLE_" prefix.
<5> The same rule from 4, could be written by combining multiple `AuthorizationManager`.
<6> Any URL that has not already been matched on is denied access.
This is a good strategy if you do not want to accidentally forget to update your authorization rules.

You can take a bean-based approach by constructing your own xref:servlet/authorization/architecture.adoc#authz-delegate-authorization-manager[`RequestMatcherDelegatingAuthorizationManager`] like so:

.Configure RequestMatcherDelegatingAuthorizationManager
[tabs]
======
Java::
+
[source,java,role="primary"]
----
@Bean
SecurityFilterChain web(HttpSecurity http, AuthorizationManager<RequestAuthorizationContext> access)
        throws AuthenticationException {
    http
        .authorizeHttpRequests((authorize) -> authorize
            .anyRequest().access(access)
        )
        // ...

    return http.build();
}

@Bean
AuthorizationManager<RequestAuthorizationContext> requestMatcherAuthorizationManager(HandlerMappingIntrospector introspector) {
    MvcRequestMatcher.Builder mvcMatcherBuilder = new MvcRequestMatcher.Builder(introspector);
    RequestMatcher permitAll =
            new AndRequestMatcher(
                    mvcMatcherBuilder.pattern("/resources/**"),
                    mvcMatcherBuilder.pattern("/signup"),
                    mvcMatcherBuilder.pattern("/about"));
    RequestMatcher admin = mvcMatcherBuilder.pattern("/admin/**");
    RequestMatcher db = mvcMatcherBuilder.pattern("/db/**");
    RequestMatcher any = AnyRequestMatcher.INSTANCE;
    AuthorizationManager<HttpServletRequest> manager = RequestMatcherDelegatingAuthorizationManager.builder()
            .add(permitAll, (context) -> new AuthorizationDecision(true))
            .add(admin, AuthorityAuthorizationManager.hasRole("ADMIN"))
            .add(db, AuthorityAuthorizationManager.hasRole("DBA"))
            .add(any, new AuthenticatedAuthorizationManager())
            .build();
    return (context) -> manager.check(context.getRequest());
}
----
======

You can also wire xref:servlet/authorization/architecture.adoc#authz-custom-authorization-manager[your own custom authorization managers] for any request matcher.

[[custom-authorization-manager]]
Here is an example of mapping a custom authorization manager to the `my/authorized/endpoint`:

.Custom Authorization Manager
[tabs]
======
Java::
+
[source,java,role="primary"]
----
@Bean
SecurityFilterChain web(HttpSecurity http) throws Exception {
    http
        .authorizeHttpRequests((authorize) -> authorize
            .requestMatchers("/my/authorized/endpoint").access(new CustomAuthorizationManager());
        )
        // ...

    return http.build();
}
----
======

Or you can provide it for all requests as seen below:

.Custom Authorization Manager for All Requests
[tabs]
======
Java::
+
[source,java,role="primary"]
----
@Bean
SecurityFilterChain web(HttpSecurity http) throws Exception {
    http
        .authorizeHttpRequests((authorize) -> authorize
            .anyRequest().access(new CustomAuthorizationManager());
        )
        // ...

    return http.build();
}
----
======

By default, the `AuthorizationFilter` does not apply to `DispatcherType.ERROR` and `DispatcherType.ASYNC`.
We can configure Spring Security to apply the authorization rules to all dispatcher types by using the `shouldFilterAllDispatcherTypes` method:

.Set shouldFilterAllDispatcherTypes to true
[tabs]
======
Java::
+
[source,java,role="primary"]
----
@Bean
SecurityFilterChain web(HttpSecurity http) throws Exception {
    http
        .authorizeHttpRequests((authorize) -> authorize
            .shouldFilterAllDispatcherTypes(true)
            .anyRequest.authenticated()
        )
        // ...

    return http.build();
}
----

Kotlin::
+
[source,kotlin,role="secondary"]
----
@Bean
open fun web(http: HttpSecurity): SecurityFilterChain {
    http {
        authorizeHttpRequests {
            shouldFilterAllDispatcherTypes = true
            authorize(anyRequest, authenticated)
        }
    }
    return http.build()
}
----
<<<<<<< HEAD
====

Now with the authorization rules applying to all dispatcher types, you have more control of the authorization on them.
For example, you may want to configure `shouldFilterAllDispatcherTypes` to `true` but not apply authorization on requests with dispatcher type `ASYNC` or `FORWARD`.

.Permit ASYNC and FORWARD dispatcher type
====
.Java
[source,java,role="primary"]
----
@Bean
SecurityFilterChain web(HttpSecurity http) throws Exception {
    http
        .authorizeHttpRequests((authorize) -> authorize
            .shouldFilterAllDispatcherTypes(true)
            .dispatcherTypeMatchers(DispatcherType.ASYNC, DispatcherType.FORWARD).permitAll()
            .anyRequest().authenticated()
        )
        // ...

    return http.build();
}
----
.Kotlin
[source,kotlin,role="secondary"]
----
@Bean
open fun web(http: HttpSecurity): SecurityFilterChain {
    http {
        authorizeHttpRequests {
            shouldFilterAllDispatcherTypes = true
            authorize(DispatcherTypeRequestMatcher(DispatcherType.ASYNC, DispatcherType.FORWARD), permitAll)
            authorize(anyRequest, authenticated)
        }
    }
    return http.build()
}
----
====

You can also customize it to require a specific role for a dispatcher type:

.Require ADMIN for Dispatcher Type ERROR
====
.Java
[source,java,role="primary"]
----
@Bean
SecurityFilterChain web(HttpSecurity http) throws Exception {
    http
        .authorizeHttpRequests((authorize) -> authorize
            .shouldFilterAllDispatcherTypes(true)
            .dispatcherTypeMatchers(DispatcherType.ERROR).hasRole("ADMIN")
            .anyRequest().authenticated()
        )
        // ...

    return http.build();
}
----
.Kotlin
[source,kotlin,role="secondary"]
----
@Bean
open fun web(http: HttpSecurity): SecurityFilterChain {
    http {
        authorizeHttpRequests {
            shouldFilterAllDispatcherTypes = true
            authorize(DispatcherTypeRequestMatcher(DispatcherType.ERROR), hasRole("ADMIN"))
            authorize(anyRequest, authenticated)
        }
    }
    return http.build()
}
----
====

== Request Matchers

The `RequestMatcher` interface is used to determine if a request matches a given rule.
We use `securityMatchers` to determine if a given `HttpSecurity` should be applied to a given request.
The same way, we can use `requestMatchers` to determine the authorization rules that we should apply to a given request.
Look at the following example:

====
.Java
[source,java,role="primary"]
----
@Configuration
@EnableWebSecurity
public class SecurityConfig {

	@Bean
	public SecurityFilterChain securityFilterChain(HttpSecurity http) throws Exception {
		http
			.securityMatcher("/api/**")                            <1>
			.authorizeHttpRequests(authorize -> authorize
				.requestMatchers("/user/**").hasRole("USER")       <2>
				.requestMatchers("/admin/**").hasRole("ADMIN")     <3>
				.anyRequest().authenticated()                      <4>
			)
			.formLogin(withDefaults());
		return http.build();
	}
}
----
.Kotlin
[source,kotlin,role="secondary"]
----
@Configuration
@EnableWebSecurity
open class SecurityConfig {

    @Bean
    open fun web(http: HttpSecurity): SecurityFilterChain {
        http {
            securityMatcher("/api/**")                                           <1>
            authorizeHttpRequests {
                authorize("/user/**", hasRole("USER"))                           <2>
                authorize("/admin/**", hasRole("ADMIN"))                         <3>
                authorize(anyRequest, authenticated)                             <4>
            }
        }
        return http.build()
    }

}
----
====

<1> Configure `HttpSecurity` to only be applied to URLs that start with `/api/`
<2> Allow access to URLs that start with `/user/` to users with the `USER` role
<3> Allow access to URLs that start with `/admin/` to users with the `ADMIN` role
<4> Any other request that doesn't match the rules above, will require authentication

The `securityMatcher(s)` and `requestMatcher(s)` methods will decide which `RequestMatcher` implementation fits best for your application: If Spring MVC is in the classpath, then `MvcRequestMatcher` will be used, otherwise, `AntPathRequestMatcher` will be used.
You can read more about the Spring MVC integration xref:servlet/integrations/mvc.adoc[here].

If you want to use a specific `RequestMatcher`, just pass an implementation to the `securityMatcher` and/or `requestMatcher` methods:

====
.Java
[source,java,role="primary"]
----
import static org.springframework.security.web.util.matcher.AntPathRequestMatcher.antMatcher; <1>
import static org.springframework.security.web.util.matcher.RegexRequestMatcher.regexMatcher;

@Configuration
@EnableWebSecurity
public class SecurityConfig {

	@Bean
	public SecurityFilterChain securityFilterChain(HttpSecurity http) throws Exception {
		http
			.securityMatcher(antMatcher("/api/**"))                              <2>
			.authorizeHttpRequests(authorize -> authorize
				.requestMatchers(antMatcher("/user/**")).hasRole("USER")         <3>
				.requestMatchers(regexMatcher("/admin/.*")).hasRole("ADMIN")     <4>
				.requestMatchers(new MyCustomRequestMatcher()).hasRole("SUPERVISOR")     <5>
				.anyRequest().authenticated()
			)
			.formLogin(withDefaults());
		return http.build();
	}
}

public class MyCustomRequestMatcher implements RequestMatcher {

    @Override
    public boolean matches(HttpServletRequest request) {
        // ...
    }
}
----
.Kotlin
[source,kotlin,role="secondary"]
----
import org.springframework.security.web.util.matcher.AntPathRequestMatcher.antMatcher <1>
import org.springframework.security.web.util.matcher.RegexRequestMatcher.regexMatcher

@Configuration
@EnableWebSecurity
open class SecurityConfig {

    @Bean
    open fun web(http: HttpSecurity): SecurityFilterChain {
        http {
            securityMatcher(antMatcher("/api/**"))                               <2>
            authorizeHttpRequests {
                authorize(antMatcher("/user/**"), hasRole("USER"))               <3>
                authorize(regexMatcher("/admin/**"), hasRole("ADMIN"))           <4>
                authorize(MyCustomRequestMatcher(), hasRole("SUPERVISOR"))       <5>
                authorize(anyRequest, authenticated)
            }
        }
        return http.build()
    }

}
----
====

<1> Import the static factory methods from `AntPathRequestMatcher` and `RegexRequestMatcher` to create `RequestMatcher` instances.
<2> Configure `HttpSecurity` to only be applied to URLs that start with `/api/`, using `AntPathRequestMatcher`
<3> Allow access to URLs that start with `/user/` to users with the `USER` role, using `AntPathRequestMatcher`
<4> Allow access to URLs that start with `/admin/` to users with the `ADMIN` role, using `RegexRequestMatcher`
<5> Allow access to URLs that match the `MyCustomRequestMatcher` to users with the `SUPERVISOR` role, using a custom `RequestMatcher`

== Expressions

It is recommended that you use type-safe authorization managers instead of SpEL.
However, `WebExpressionAuthorizationManager` is available to help migrate legacy SpEL.

To use `WebExpressionAuthorizationManager`, you can construct one with the expression you are trying to migrate, like so:

====
.Java
[source,java,role="primary"]
----
.requestMatchers("/test/**").access(new WebExpressionAuthorizationManager("hasRole('ADMIN') && hasRole('USER')"))
----

.Kotlin
[source,kotlin,role="secondary"]
----
.requestMatchers("/test/**").access(WebExpressionAuthorizationManager("hasRole('ADMIN') && hasRole('USER')"))
----
====

If you are referring to a bean in your expression like so: `@webSecurity.check(authentication, request)`, it's recommended that you instead call the bean directly, which will look something like the following:

====
.Java
[source,java,role="primary"]
----
.requestMatchers("/test/**").access((authentication, context) ->
    new AuthorizationDecision(webSecurity.check(authentication.get(), context.getRequest())))
----

.Kotlin
[source,kotlin,role="secondary"]
----
.requestMatchers("/test/**").access((authentication, context): AuthorizationManager<RequestAuthorizationContext> ->
    AuthorizationDecision(webSecurity.check(authentication.get(), context.getRequest())))
----
====

For complex instructions that include bean references as well as other expressions, it is recommended that you change those to implement `AuthorizationManager` and refer to them by calling `.access(AuthorizationManager)`.

If you are not able to do that, you can configure a `DefaultHttpSecurityExpressionHandler` with a bean resolver and supply that to `WebExpressionAuthorizationManager#setExpressionhandler`.
=======
======
>>>>>>> 0cf95dbf
<|MERGE_RESOLUTION|>--- conflicted
+++ resolved
@@ -220,15 +220,16 @@
     return http.build()
 }
 ----
-<<<<<<< HEAD
-====
+======
 
 Now with the authorization rules applying to all dispatcher types, you have more control of the authorization on them.
 For example, you may want to configure `shouldFilterAllDispatcherTypes` to `true` but not apply authorization on requests with dispatcher type `ASYNC` or `FORWARD`.
 
 .Permit ASYNC and FORWARD dispatcher type
-====
-.Java
+[tabs]
+======
+Java::
++
 [source,java,role="primary"]
 ----
 @Bean
@@ -244,7 +245,9 @@
     return http.build();
 }
 ----
-.Kotlin
+
+Kotlin::
++
 [source,kotlin,role="secondary"]
 ----
 @Bean
@@ -259,13 +262,15 @@
     return http.build()
 }
 ----
-====
+======
 
 You can also customize it to require a specific role for a dispatcher type:
 
 .Require ADMIN for Dispatcher Type ERROR
-====
-.Java
+[tabs]
+======
+Java::
++
 [source,java,role="primary"]
 ----
 @Bean
@@ -281,7 +286,9 @@
     return http.build();
 }
 ----
-.Kotlin
+
+Kotlin::
++
 [source,kotlin,role="secondary"]
 ----
 @Bean
@@ -296,7 +303,7 @@
     return http.build()
 }
 ----
-====
+======
 
 == Request Matchers
 
@@ -305,8 +312,10 @@
 The same way, we can use `requestMatchers` to determine the authorization rules that we should apply to a given request.
 Look at the following example:
 
-====
-.Java
+[tabs]
+======
+Java::
++
 [source,java,role="primary"]
 ----
 @Configuration
@@ -327,7 +336,9 @@
 	}
 }
 ----
-.Kotlin
+
+Kotlin::
++
 [source,kotlin,role="secondary"]
 ----
 @Configuration
@@ -349,7 +360,7 @@
 
 }
 ----
-====
+======
 
 <1> Configure `HttpSecurity` to only be applied to URLs that start with `/api/`
 <2> Allow access to URLs that start with `/user/` to users with the `USER` role
@@ -361,8 +372,10 @@
 
 If you want to use a specific `RequestMatcher`, just pass an implementation to the `securityMatcher` and/or `requestMatcher` methods:
 
-====
-.Java
+[tabs]
+======
+Java::
++
 [source,java,role="primary"]
 ----
 import static org.springframework.security.web.util.matcher.AntPathRequestMatcher.antMatcher; <1>
@@ -395,7 +408,9 @@
     }
 }
 ----
-.Kotlin
+
+Kotlin::
++
 [source,kotlin,role="secondary"]
 ----
 import org.springframework.security.web.util.matcher.AntPathRequestMatcher.antMatcher <1>
@@ -421,7 +436,7 @@
 
 }
 ----
-====
+======
 
 <1> Import the static factory methods from `AntPathRequestMatcher` and `RegexRequestMatcher` to create `RequestMatcher` instances.
 <2> Configure `HttpSecurity` to only be applied to URLs that start with `/api/`, using `AntPathRequestMatcher`
@@ -436,41 +451,44 @@
 
 To use `WebExpressionAuthorizationManager`, you can construct one with the expression you are trying to migrate, like so:
 
-====
-.Java
+[tabs]
+======
+Java::
++
 [source,java,role="primary"]
 ----
 .requestMatchers("/test/**").access(new WebExpressionAuthorizationManager("hasRole('ADMIN') && hasRole('USER')"))
 ----
 
-.Kotlin
+Kotlin::
++
 [source,kotlin,role="secondary"]
 ----
 .requestMatchers("/test/**").access(WebExpressionAuthorizationManager("hasRole('ADMIN') && hasRole('USER')"))
 ----
-====
+======
 
 If you are referring to a bean in your expression like so: `@webSecurity.check(authentication, request)`, it's recommended that you instead call the bean directly, which will look something like the following:
 
-====
-.Java
+[tabs]
+======
+Java::
++
 [source,java,role="primary"]
 ----
 .requestMatchers("/test/**").access((authentication, context) ->
     new AuthorizationDecision(webSecurity.check(authentication.get(), context.getRequest())))
 ----
 
-.Kotlin
+Kotlin::
++
 [source,kotlin,role="secondary"]
 ----
 .requestMatchers("/test/**").access((authentication, context): AuthorizationManager<RequestAuthorizationContext> ->
     AuthorizationDecision(webSecurity.check(authentication.get(), context.getRequest())))
 ----
-====
+======
 
 For complex instructions that include bean references as well as other expressions, it is recommended that you change those to implement `AuthorizationManager` and refer to them by calling `.access(AuthorizationManager)`.
 
-If you are not able to do that, you can configure a `DefaultHttpSecurityExpressionHandler` with a bean resolver and supply that to `WebExpressionAuthorizationManager#setExpressionhandler`.
-=======
-======
->>>>>>> 0cf95dbf
+If you are not able to do that, you can configure a `DefaultHttpSecurityExpressionHandler` with a bean resolver and supply that to `WebExpressionAuthorizationManager#setExpressionhandler`.