--- conflicted
+++ resolved
@@ -88,7 +88,6 @@
 Each expression should evaluate to a Boolean, defining whether access should be allowed or not.
 The following listing shows an example:
 
-====
 [source,xml]
 ----
 <http>
@@ -97,7 +96,6 @@
 	...
 </http>
 ----
-====
 
 Here, we have defined that the `admin` area of an application (defined by the URL pattern) should be available only to users who have the granted authority (`admin`) and whose IP address matches a local subnet.
 We have already seen the built-in `hasRole` expression in the previous section.
@@ -263,12 +261,10 @@
 They are `@PreAuthorize`, `@PreFilter`, `@PostAuthorize`, and `@PostFilter`.
 Their use is enabled through the `global-method-security` namespace element:
 
-====
 [source,xml]
 ----
 <global-method-security pre-post-annotations="enabled"/>
 ----
-====
 
 ==== Access Control using @PreAuthorize and @PostAuthorize
 The most obviously useful annotation is `@PreAuthorize`, which decides whether a method can actually be invoked or not.
@@ -365,16 +361,10 @@
 This is useful for interfaces compiled with a JDK prior to JDK 8 which do not contain any information about the parameter names.
 The following example uses the `@Param` annotation:
 +
-<<<<<<< HEAD
-====
-.Java
-=======
-
-[tabs]
-======
-Java::
-+
->>>>>>> 7da99acc
+[tabs]
+======
+Java::
++
 [source,java,role="primary"]
 ----
 import org.springframework.data.repository.query.Param;
@@ -396,12 +386,7 @@
 @PreAuthorize("#n == authentication.name")
 fun findContactByName(@Param("n") name: String?): Contact?
 ----
-<<<<<<< HEAD
-====
-=======
-======
-
->>>>>>> 7da99acc
+======
 +
 
 Behind the scenes, this is implemented by using `AnnotationParameterNameDiscoverer`, which you can customize to support the value attribute of any specified annotation.
@@ -491,7 +476,6 @@
 It has no explicit dependencies on the ACL module, so you could swap that out for an alternative implementation if required.
 The interface has two methods:
 
-====
 [source,java]
 ----
 boolean hasPermission(Authentication authentication, Object targetDomainObject,
@@ -500,7 +484,6 @@
 boolean hasPermission(Authentication authentication, Serializable targetId,
 							String targetType, Object permission);
 ----
-====
 
 These methods map directly to the available versions of the expression, with the exception that the first argument (the `Authentication` object) is not supplied.
 The first is used in situations where the domain object, to which access is being controlled, is already loaded.
@@ -512,7 +495,6 @@
 To use `hasPermission()` expressions, you have to explicitly configure a `PermissionEvaluator` in your application context.
 The following example shows how to do so:
 
-====
 [source,xml]
 ----
 <security:global-method-security pre-post-annotations="enabled">
@@ -524,7 +506,6 @@
 	<property name="permissionEvaluator" ref="myPermissionEvaluator"/>
 </bean>
 ----
-====
 
 Where `myPermissionEvaluator` is the bean which implements `PermissionEvaluator`.
 Usually, this is the implementation from the ACL module, which is called `AclPermissionEvaluator`.
@@ -536,12 +517,10 @@
 This is especially convenient if you find that you repeat the same complex expression throughout your code base.
 For example, consider the following:
 
-====
 [source,java]
 ----
 @PreAuthorize("#contact.name == authentication.name")
 ----
-====
 
 Instead of repeating this everywhere, you can create a meta annotation:
 
